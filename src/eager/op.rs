#![allow(dead_code)] // until raw_ops are implemented

use libc::c_float;
use libc::c_int;
use libc::c_uchar;
use libc::c_void;
use libc::size_t;
use std::ffi::{CStr, CString};
use std::marker::PhantomData;
use std::mem::{self, ManuallyDrop};
use std::os::raw::c_void as std_c_void;
use std::ptr;

use crate::eager::{Context, TensorHandle};
use crate::{AnyTensor, Code, DataType, Result, Shape, Status};

use tensorflow_sys as tf;

#[cfg(test)]
mod op_test_util;

#[allow(
    non_snake_case,
    clippy::too_many_arguments,
    clippy::derivable_impls,
    clippy::needless_lifetimes
)]
/// This module contains raw_ops that correspond to [`tf.raw_ops`](https://www.tensorflow.org/api_docs/python/tf/raw_ops).
pub mod raw_ops;

/// Description of the TensorFlow op to execute, for the eager execution.
///
/// The lifetime of this Op is bounded by the provided 'ctx'. This requirement
/// comes from the underlying C-API implementation.
#[derive(Debug)]
struct Op<'a> {
    inner: *mut tf::TFE_Op,
    ctx: PhantomData<&'a Context>,
}

impl<'a> Drop for Op<'a> {
    fn drop(&mut self) {
        unsafe {
            tf::TFE_DeleteOp(self.inner);
        }
    }
}

/// Thin wrapper around a Context obtained from eager::Op.
///
/// Since the context taken from the Op is just a reference to the Context
/// under which the Op was created, this wrapper is needed to ensure that the
/// Context is not dropped here.
struct OpContext<'a> {
    ctx: ManuallyDrop<Context>,
    lifetime: PhantomData<&'a Context>,
}

impl<'a> Op<'a> {
    fn new(ctx: &'a Context, op_or_function_name: &str) -> Result<Self> {
        let status = Status::new();

        let c_op_or_function_name = CString::new(op_or_function_name)?;
        let inner =
            unsafe { tf::TFE_NewOp(ctx.inner, c_op_or_function_name.as_ptr(), status.inner) };
        if inner.is_null() || !status.is_ok() {
            return Err(status);
        }
        Ok(Self {
            inner,
            ctx: PhantomData,
        })
    }

    /// Returns the op or function name that this op will execute.
    fn get_name(&self) -> Result<&str> {
        let status = Status::new();

        // The returned string remains valid throughout the lifetime of 'op'.
        let c_name = unsafe { tf::TFE_OpGetName(self.inner, status.inner) };
        status.into_result()?;

        let name = unsafe { CStr::from_ptr(c_name).to_str()? };
        Ok(name)
    }

    /// Return the context in which this op will be executed.
    fn get_context(&self) -> Result<OpContext<'a>> {
        let status = Status::new();
        let inner = unsafe { tf::TFE_OpGetContext(self.inner, status.inner) };
        status.into_result()?;

        let ctx = ManuallyDrop::new(Context { inner });
        Ok(OpContext {
            ctx,
            lifetime: PhantomData,
        })
    }

    /// Adds an input to this operation.
    fn add_input(&mut self, input: &TensorHandle) -> Result<()> {
        let status = Status::new();
        unsafe {
            tf::TFE_OpAddInput(self.inner, input.inner, status.inner);
        };
        status.into_result()
    }

    /// Set the device where this operation is computed.
    fn set_device(&mut self, device_name: &str) -> Result<()> {
        let status = Status::new();
        let c_device_name = CString::new(device_name)?;
        unsafe {
            tf::TFE_OpSetDevice(self.inner, c_device_name.as_ptr(), status.inner);
        }
        status.into_result()
    }

    /// Get the device where this operation is computed.
    fn get_device(&self) -> Result<&str> {
        let status = Status::new();
        // The returned string remains valid throughout the lifetime of 'op'.
        let c_device_name = unsafe { tf::TFE_OpGetDevice(self.inner, status.inner) };
        status.into_result()?;
        let device_name = unsafe { CStr::from_ptr(c_device_name).to_str()? };
        Ok(device_name)
    }

    /// Adds multiple inputs to this operation.
    fn add_input_list(&mut self, inputs: &[TensorHandle]) -> Result<()> {
        let status = Status::new();
        unsafe {
            let mut inputs: Vec<*mut tf::TFE_TensorHandle> =
                inputs.iter().map(|v| v.inner).collect();
            tf::TFE_OpAddInputList(
                self.inner,
                inputs.as_mut_ptr(),
                inputs.len() as c_int,
                status.inner,
            );
        };
        status.into_result()
    }

    /// Sets the value of a string attribute.
    fn set_attr_string(&mut self, attr_name: &str, value: &str) -> Result<()> {
        let attr_name = CString::new(attr_name)?;
        let c_value = value.as_bytes();
        unsafe {
            tf::TFE_OpSetAttrString(
                self.inner,
                attr_name.as_ptr(),
                c_value.as_ptr() as *const std_c_void,
                c_value.len() as size_t,
            );
        }
        Ok(())
    }

    /// Sets the value of an attribute which holds a list of strings.
    fn set_attr_string_list<S: AsRef<str>>(&mut self, attr_name: &str, values: &[S]) -> Result<()> {
        let c_attr_name = CString::new(attr_name)?;
        let bytes: Vec<&[u8]> = values.iter().map(|x| x.as_ref().as_bytes()).collect();
        let ptrs: Vec<*const c_void> = bytes.iter().map(|x| x.as_ptr() as *const c_void).collect();
        let lens: Vec<size_t> = bytes.iter().map(|x| x.len() as size_t).collect();
        unsafe {
            tf::TFE_OpSetAttrStringList(
                self.inner,
                c_attr_name.as_ptr(),
                ptrs.as_ptr() as *const *const std_c_void,
                lens.as_ptr(),
                ptrs.len() as c_int,
            );
        }
        Ok(())
    }

    /// Sets an int-valued attribute.
    fn set_attr_int(&mut self, attr_name: &str, value: i64) -> Result<()> {
        let c_attr_name = CString::new(attr_name)?;
        unsafe {
            tf::TFE_OpSetAttrInt(self.inner, c_attr_name.as_ptr(), value);
        }
        Ok(())
    }

    /// Sets an attribute which holds an array of ints.
    fn set_attr_int_list(&mut self, attr_name: &str, value: &[i64]) -> Result<()> {
        let c_attr_name = CString::new(attr_name)?;
        unsafe {
            tf::TFE_OpSetAttrIntList(
                self.inner,
                c_attr_name.as_ptr(),
                value.as_ptr(),
                value.len() as i32,
            );
        }
        Ok(())
    }

    /// Sets a float-valued attribute.
    fn set_attr_float(&mut self, attr_name: &str, value: f32) -> Result<()> {
        let c_attr_name = CString::new(attr_name)?;
        unsafe {
            tf::TFE_OpSetAttrFloat(self.inner, c_attr_name.as_ptr(), value);
        }
        Ok(())
    }

    /// Sets an attribute which holds an array of floats.
    fn set_attr_float_list(&mut self, attr_name: &str, value: &[f32]) -> Result<()> {
        let c_attr_name = CString::new(attr_name)?;
        // Allow trivial_numeric_casts here because f32 is not necessarily equal to c_float.
        let c_value: Vec<c_float> = value.iter().map(|x| *x as c_float).collect();
        unsafe {
            tf::TFE_OpSetAttrFloatList(
                self.inner,
                c_attr_name.as_ptr(),
                c_value.as_ptr(),
                c_value.len() as i32,
            );
        }
        Ok(())
    }

    /// Sets a boolean-valued attribute.
    fn set_attr_bool(&mut self, attr_name: &str, value: bool) -> Result<()> {
        let c_attr_name = CString::new(attr_name)?;
        unsafe {
            tf::TFE_OpSetAttrBool(self.inner, c_attr_name.as_ptr(), if value { 1 } else { 0 });
        }
        Ok(())
    }

    /// Sets an attribute which holds an array of booleans.
    fn set_attr_bool_list(&mut self, attr_name: &str, value: &[bool]) -> Result<()> {
        let c_attr_name = CString::new(attr_name)?;
        let c_value: Vec<c_uchar> = value.iter().map(|x| if *x { 1 } else { 0 }).collect();
        unsafe {
            tf::TFE_OpSetAttrBoolList(
                self.inner,
                c_attr_name.as_ptr(),
                c_value.as_ptr(),
                c_value.len() as c_int,
            );
        }
        Ok(())
    }

    /// Sets a type-valued attribute.
    fn set_attr_type(&mut self, attr_name: &str, value: DataType) -> Result<()> {
        let c_attr_name = CString::new(attr_name)?;
        unsafe {
            tf::TFE_OpSetAttrType(self.inner, c_attr_name.as_ptr(), value.to_c());
        }
        Ok(())
    }

    /// Sets an attribute which holds an array of types.
    fn set_attr_type_list(&mut self, attr_name: &str, value: &[DataType]) -> Result<()> {
        let c_attr_name = CString::new(attr_name)?;
        let c_value: Vec<tf::TF_DataType> = value.iter().map(|x| x.to_c()).collect();
        unsafe {
            tf::TFE_OpSetAttrTypeList(
                self.inner,
                c_attr_name.as_ptr(),
                c_value.as_ptr(),
                c_value.len() as i32,
            );
        }
        Ok(())
    }

    /// Sets a shape-valued attribute.
    fn set_attr_shape(&mut self, attr_name: &str, value: &Shape) -> Result<()> {
        let status = Status::new();

        let c_attr_name = CString::new(attr_name)?;
        unsafe {
            match value.0 {
                None => tf::TFE_OpSetAttrShape(
                    self.inner,
                    c_attr_name.as_ptr(),
                    ptr::null(),
                    -1,
                    status.inner,
                ),
                Some(ref dims) => {
                    let c_dims: Vec<i64> = dims.iter().map(|x| (*x).unwrap_or(-1)).collect();
                    tf::TFE_OpSetAttrShape(
                        self.inner,
                        c_attr_name.as_ptr(),
                        c_dims.as_ptr(),
                        c_dims.len() as i32,
                        status.inner,
                    );
                }
            }
        }
        status.into_result()
    }

    /// Sets an attribute which holds an array of shapes.
    fn set_attr_shape_list(&mut self, attr_name: &str, value: &[Shape]) -> Result<()> {
        let status = Status::new();

        let c_attr_name = CString::new(attr_name)?;
        // Convert Option<i64> in each shape to i64 with None becoming -1.
        let c_dims: Vec<Option<Vec<i64>>> = value
            .iter()
            .map(|x| {
                x.0.as_ref()
                    .map(|dims| dims.iter().map(|x| (*x).unwrap_or(-1)).collect())
            })
            .collect();
        let mut ptrs: Vec<*const i64> = c_dims
            .iter()
            .map(|x| match *x {
                None => ptr::null(),
                Some(ref dims) => dims.as_ptr(),
            })
            .collect();
        let lens: Vec<c_int> = value
            .iter()
            .map(|x| match x.0 {
                None => -1,
                Some(ref dims) => dims.len() as c_int,
            })
            .collect();
        unsafe {
            tf::TFE_OpSetAttrShapeList(
                self.inner,
                c_attr_name.as_ptr(),
                ptrs.as_mut_ptr(),
                lens.as_ptr(),
                ptrs.len() as c_int,
                status.inner,
            );
        }
        status.into_result()
    }

    /// Sets a tensor-valued attribute.
    fn set_attr_any_tensor(&mut self, attr_name: &str, value: &dyn AnyTensor) -> Result<()> {
        let c_attr_name = CString::new(attr_name)?;
        let mut status = Status::new();
        unsafe {
            tf::TFE_OpSetAttrTensor(
                self.inner,
                c_attr_name.as_ptr(),
                value.inner()?,
                status.inner(),
            );
        }
        status.into_result()
    }

    /// Execute the operation defined by the `Op` and return hadndles to computed
    /// tensors.
    ///
    /// If async execution is enabled, the call may simply enqueue the execution
    /// and return "non-ready" handles. Note that any handles contained in the `Op`
    /// should not be mutated till the kernel execution actually finishes.
    ///
    /// For sync execution, if any of the inputs to `op` are not ready, this call
    /// will block till they become ready and then return when the kernel execution
    /// is done.
    fn execute<const N: usize>(self, ctx: &'a Context) -> Result<[TensorHandle; N]> {
        let status = Status::new();

        let mut num_retvals = N as i32;
        let mut retvals: [*mut tf::TFE_TensorHandle; N] = [ptr::null_mut(); N];
        unsafe {
            // 'retvals' must point to a pre-allocated array of TFE_TensorHandle* and
            // '*num_retvals' should be set to the size of this array. It is an error if
            // the size of 'retvals' is less than the number of outputs.
            //
            // This call will update the *num_retvals to the number of outputs without raising an
            // error if it is larger than the number of outputs. However, here we treat that such
            // cases as errors and return an error status.
            tf::TFE_Execute(
                self.inner,
                retvals.as_mut_ptr(),
                &mut num_retvals,
                status.inner,
            );
        }
        status.into_result()?;

        // If the 'num_retvals' was updated, we treat that as an error. See comment above.
        if num_retvals != N as i32 {
            for i in 0..num_retvals as usize {
                unsafe {
                    tf::TFE_DeleteTensorHandle(retvals[i]);
                }
            }
            let status = Status::new_set_lossy(
                Code::InvalidArgument,
                &format!("Expected {} outputs, got {}", N, num_retvals),
            );
            return Err(status);
        }

        let mut handles_uninit: [mem::MaybeUninit<TensorHandle>; N] =
            unsafe { mem::MaybeUninit::uninit().assume_init() };

        for i in 0..N {
            let t = unsafe { TensorHandle::from_tensor_handle(ctx, retvals[i]) };
            handles_uninit[i].write(t);
        }

        // Transmute uninitialized handles to initialized handles. Ideally, we would use
        // `mem::transmute` here, but it is not stable yet for generic sized arrays.
        // ref : https://github.com/rust-lang/rust/issues/61956
        //
        // Following is a workaround for this issue:
        // Using &mut as an assertion of unique "ownership"
        let ptr = &mut handles_uninit as *mut _ as *mut [TensorHandle; N];
        let handles: [TensorHandle; N] = unsafe { ptr.read() };
        mem::forget(handles_uninit);

        Ok(handles)
    }
}

#[cfg(test)]
mod tests {
    use super::*;
    use crate::eager::{Context, ContextOptions, TensorHandle};
    use crate::Tensor;
    use op_test_util::add as add_ut;
    use raw_ops::{add, concat_v2};

    #[cfg(feature = "ndarray")]
    use ndarray::array;

    #[test]
    fn test_add_op() {
        let ctx = Context::new(ContextOptions::new()).unwrap();
        let x = Tensor::new(&[2, 2])
            .with_values(&[1i32, 2, 3, 4])
            .unwrap()
            .freeze();
        let h_x = TensorHandle::new(&ctx, &x).unwrap();
        let h_y = h_x.copy_sharing_tensor().unwrap();

        let op_name = "Add";
        let mut op = Op::new(&ctx, op_name).unwrap();

        // Required input arguments
        op.add_input(&h_x).unwrap();
        op.add_input(&h_y).unwrap();

        // Execute Op
        const NUMBER_OF_OUTPUTS: usize = 1;
        let [h] = op.execute::<NUMBER_OF_OUTPUTS>(&ctx).unwrap();
        let z = h.resolve::<i32>().unwrap();
        let expected = Tensor::new(&[2, 2]).with_values(&[2i32, 4, 6, 8]).unwrap();
        assert_eq!(z, expected);
    }

    #[test]
    fn test_invalid_add() {
        let ctx = Context::new(ContextOptions::new()).unwrap();
        let x = Tensor::new(&[2, 2])
            .with_values(&[1i32, 2, 3, 4])
            .unwrap()
            .freeze();
        let h_x = TensorHandle::new(&ctx, &x).unwrap();
        let h_y = h_x.copy_sharing_tensor().unwrap();

        let op_name = "Add";
        let mut op = Op::new(&ctx, op_name).unwrap();

        // Required input arguments
        op.add_input(&h_x).unwrap();
        op.add_input(&h_y).unwrap();

        // Execute Op
        const WRONG_NUMBER_OF_OUTPUTS: usize = 2;
        let res = op.execute::<WRONG_NUMBER_OF_OUTPUTS>(&ctx);
        assert!(res.is_err());
    }

    #[test]
    fn test_add_ut() {
        let values = [1i32, 2, 3, 4];
        let ctx = Context::new(ContextOptions::new()).unwrap();
        let x = Tensor::new(&[2, 2]).with_values(&values).unwrap().freeze();
        let h_x = TensorHandle::new(&ctx, &x).unwrap();
        let h_y = h_x.copy_sharing_tensor().unwrap();
        let expected = Tensor::new(&[2, 2]).with_values(&[2i32, 4, 6, 8]).unwrap();

        // tensor and tensor
        let h_z = add_ut(&ctx, &x, &x).unwrap();
        let z = h_z.resolve::<i32>().unwrap();
        assert_eq!(z, expected);

        // tensor and handle
        let h_z = add_ut(&ctx, &x, &h_y).unwrap();
        let z = h_z.resolve::<i32>().unwrap();
        assert_eq!(z, expected);

        // handle and tensor
        let h_z = add_ut(&ctx, &h_x, &x).unwrap();
        let z = h_z.resolve::<i32>().unwrap();
        assert_eq!(z, expected);

        // handle and handle
        let h_z = add_ut(&ctx, &h_x, &h_y).unwrap();
        let z = h_z.resolve::<i32>().unwrap();
        assert_eq!(z, expected);
    }

    #[test]
    fn test_raw_ops_add() {
        let values = [1i32, 2, 3, 4];
        let ctx = Context::new(ContextOptions::new()).unwrap();
        let x = Tensor::new(&[2, 2]).with_values(&values).unwrap().freeze();
        let h_x = TensorHandle::new(&ctx, &x).unwrap();
        let h_y = h_x.copy_sharing_tensor().unwrap();
        let expected = Tensor::new(&[2, 2]).with_values(&[2i32, 4, 6, 8]).unwrap();

        // tensor and tensor
        let h_z = add(&ctx, &x, &x).unwrap();
        let z = h_z.resolve::<i32>().unwrap();
        assert_eq!(z, expected);

        // tensor and handle
        let h_z = add(&ctx, &x, &h_y).unwrap();
        let z = h_z.resolve::<i32>().unwrap();
        assert_eq!(z, expected);

        // handle and tensor
        let h_z = add(&ctx, &h_x, &x).unwrap();
        let z = h_z.resolve::<i32>().unwrap();
        assert_eq!(z, expected);

        // handle and handle
        let h_z = add(&ctx, &h_x, &h_y).unwrap();
        let z = h_z.resolve::<i32>().unwrap();
        assert_eq!(z, expected);
    }

    #[test]
<<<<<<< HEAD
    fn test_raw_ops_concat() {
        let values = [1i32, 2, 3, 4];
        let ctx = Context::new(ContextOptions::new()).unwrap();
        // [[1, 2],
        //  [3, 4]]
=======
    fn test_add_tensor_and_others() {
        let values = [1i32, 2, 3, 4];
        let ctx = Context::new(ContextOptions::new()).unwrap();

        // h = [[1, 2],
        //      [3, 4]]
>>>>>>> d74f5124
        let h = Tensor::new(&[2, 2])
            .with_values(&values)
            .unwrap()
            .into_handle(&ctx)
            .unwrap();

<<<<<<< HEAD
        // concat along axis 0
        let h_z = concat_v2(&ctx, &[&h, &h], &Tensor::from(0i32).freeze()).unwrap();
        // [[1, 2],
        //  [3, 4],
        //  [1, 2],
        //  [3, 4]]
        let z = h_z.resolve::<i32>().unwrap();

        let expected = Tensor::new(&[4, 2])
            .with_values(&[1i32, 2, 3, 4, 1, 2, 3, 4])
            .unwrap();
        assert_eq!(z, expected);

        // concat along axis 1
        let h_z = concat_v2(&ctx, &[&h, &h], &Tensor::from(1i32).freeze()).unwrap();
        // [[1, 2, 1, 2],
        //  [3, 4, 3, 4]]
        let z = h_z.resolve::<i32>().unwrap();

        let expected = Tensor::new(&[2, 4])
            .with_values(&[1i32, 2, 1, 2, 3, 4, 3, 4])
            .unwrap();
=======
        // tensor and scalar, braodcast
        //  [[2, 3],  = [[1, 2],  + 1
        //   [4, 5]]     [3, 4]]
        let h_z = add(&ctx, &h, &1).unwrap();
        let z = h_z.resolve::<i32>().unwrap();
        let expected = Tensor::new(&[2, 2]).with_values(&[2i32, 3, 4, 5]).unwrap();
        assert_eq!(z, expected);

        // tensor and array, broadcast
        //  [[2, 3],  = [[1, 2],  + 1
        //   [4, 5]]     [3, 4]]
        let h_z = add(&ctx, &h, &[1]).unwrap();
        let z = h_z.resolve::<i32>().unwrap();
        let expected = Tensor::new(&[2, 2]).with_values(&[2i32, 3, 4, 5]).unwrap();
        assert_eq!(z, expected);

        // handle and array (horizontal vector), broadcst
        //  [[2, 4],  = [[1, 2],  + [1, 2]
        //   [4, 6]]     [3, 4]]
        let h_z = add(&ctx, &h, &[1, 2]).unwrap();
        let z = h_z.resolve::<i32>().unwrap();
        let expected = Tensor::new(&[2, 2]).with_values(&[2i32, 4, 4, 6]).unwrap();
        assert_eq!(z, expected);
    }

    #[cfg(feature = "ndarray")]
    #[test]
    fn test_add_tensor_and_ndarray() {
        let values = [1i32, 2, 3, 4];
        let ctx = Context::new(ContextOptions::new()).unwrap();

        // h = [[1, 2],
        //      [3, 4]]
        let h = Tensor::new(&[2, 2])
            .with_values(&values)
            .unwrap()
            .into_handle(&ctx)
            .unwrap();

        // tensor and scalar, braodcast
        //  [[2, 3],  = [[1, 2],  + 1
        //   [4, 5]]     [3, 4]]
        let h_z = add(&ctx, &h, &array![1]).unwrap();
        let z = h_z.resolve::<i32>().unwrap();
        let expected = Tensor::new(&[2, 2]).with_values(&[2i32, 3, 4, 5]).unwrap();
        assert_eq!(z, expected);

        // tensor and array, broadcast
        //  [[2, 3],  = [[1, 2],  + 1
        //   [4, 5]]     [3, 4]]
        let h_z = add(&ctx, &h, &array![[1]]).unwrap();
        let z = h_z.resolve::<i32>().unwrap();
        let expected = Tensor::new(&[2, 2]).with_values(&[2i32, 3, 4, 5]).unwrap();
        assert_eq!(z, expected);

        // handle and array (horizontal vector), broadcst
        //  [[2, 4],  = [[1, 2],  + [1, 2]
        //   [4, 6]]     [3, 4]]
        let h_z = add(&ctx, &h, &array![1, 2]).unwrap();
        let z = h_z.resolve::<i32>().unwrap();
        let expected = Tensor::new(&[2, 2]).with_values(&[2i32, 4, 4, 6]).unwrap();
>>>>>>> d74f5124
        assert_eq!(z, expected);
    }

    #[cfg(feature = "tensorflow_gpu")]
    #[test]
    #[ignore]
    fn test_add_gpu() {
        let opts = ContextOptions::new();
        let ctx = Context::new(opts).unwrap();
        let devices = ctx.device_list().unwrap();
        let gpu_device = devices
            .iter()
            .find(|d| d.device_type == "GPU")
            .expect("No GPU device was found.");
        let target_device = &gpu_device.name;

        let x = Tensor::new(&[2, 2])
            .with_values(&[1.0f32, 2.0, 3.0, 4.0])
            .unwrap()
            .freeze();
        let h = TensorHandle::new(&ctx, &x).unwrap();
        // Copy to GPU. This creates a new handle managed by the context `ctx`.
        let h_gpu = h.copy_to_device(&ctx, target_device).unwrap();

        let op_name = "Add";
        let mut op = Op::new(&ctx, op_name).unwrap();

        // Required input arguments
        op.add_input(&h).unwrap();
        op.add_input(&h_gpu).unwrap();
        op.set_device(target_device).unwrap();

        let [h_z_gpu] = op.execute(&ctx).unwrap();
        assert!(&h_z_gpu.device_name().unwrap() == target_device);

        let z = h_z_gpu.resolve::<f32>().unwrap();
        let expected = [2.0f32, 4.0, 6.0, 8.0];
        for (v0, v1) in z.iter().zip(&expected) {
            assert!((v0 - v1).abs() < f32::EPSILON);
        }
    }
}<|MERGE_RESOLUTION|>--- conflicted
+++ resolved
@@ -543,81 +543,9 @@
     }
 
     #[test]
-<<<<<<< HEAD
     fn test_raw_ops_concat() {
         let values = [1i32, 2, 3, 4];
         let ctx = Context::new(ContextOptions::new()).unwrap();
-        // [[1, 2],
-        //  [3, 4]]
-=======
-    fn test_add_tensor_and_others() {
-        let values = [1i32, 2, 3, 4];
-        let ctx = Context::new(ContextOptions::new()).unwrap();
-
-        // h = [[1, 2],
-        //      [3, 4]]
->>>>>>> d74f5124
-        let h = Tensor::new(&[2, 2])
-            .with_values(&values)
-            .unwrap()
-            .into_handle(&ctx)
-            .unwrap();
-
-<<<<<<< HEAD
-        // concat along axis 0
-        let h_z = concat_v2(&ctx, &[&h, &h], &Tensor::from(0i32).freeze()).unwrap();
-        // [[1, 2],
-        //  [3, 4],
-        //  [1, 2],
-        //  [3, 4]]
-        let z = h_z.resolve::<i32>().unwrap();
-
-        let expected = Tensor::new(&[4, 2])
-            .with_values(&[1i32, 2, 3, 4, 1, 2, 3, 4])
-            .unwrap();
-        assert_eq!(z, expected);
-
-        // concat along axis 1
-        let h_z = concat_v2(&ctx, &[&h, &h], &Tensor::from(1i32).freeze()).unwrap();
-        // [[1, 2, 1, 2],
-        //  [3, 4, 3, 4]]
-        let z = h_z.resolve::<i32>().unwrap();
-
-        let expected = Tensor::new(&[2, 4])
-            .with_values(&[1i32, 2, 1, 2, 3, 4, 3, 4])
-            .unwrap();
-=======
-        // tensor and scalar, braodcast
-        //  [[2, 3],  = [[1, 2],  + 1
-        //   [4, 5]]     [3, 4]]
-        let h_z = add(&ctx, &h, &1).unwrap();
-        let z = h_z.resolve::<i32>().unwrap();
-        let expected = Tensor::new(&[2, 2]).with_values(&[2i32, 3, 4, 5]).unwrap();
-        assert_eq!(z, expected);
-
-        // tensor and array, broadcast
-        //  [[2, 3],  = [[1, 2],  + 1
-        //   [4, 5]]     [3, 4]]
-        let h_z = add(&ctx, &h, &[1]).unwrap();
-        let z = h_z.resolve::<i32>().unwrap();
-        let expected = Tensor::new(&[2, 2]).with_values(&[2i32, 3, 4, 5]).unwrap();
-        assert_eq!(z, expected);
-
-        // handle and array (horizontal vector), broadcst
-        //  [[2, 4],  = [[1, 2],  + [1, 2]
-        //   [4, 6]]     [3, 4]]
-        let h_z = add(&ctx, &h, &[1, 2]).unwrap();
-        let z = h_z.resolve::<i32>().unwrap();
-        let expected = Tensor::new(&[2, 2]).with_values(&[2i32, 4, 4, 6]).unwrap();
-        assert_eq!(z, expected);
-    }
-
-    #[cfg(feature = "ndarray")]
-    #[test]
-    fn test_add_tensor_and_ndarray() {
-        let values = [1i32, 2, 3, 4];
-        let ctx = Context::new(ContextOptions::new()).unwrap();
-
         // h = [[1, 2],
         //      [3, 4]]
         let h = Tensor::new(&[2, 2])
@@ -626,6 +554,82 @@
             .into_handle(&ctx)
             .unwrap();
 
+        // concat along axis 0
+        let h_z = concat_v2(&ctx, &[&h, &h], &Tensor::from(0i32).freeze()).unwrap();
+        // [[1, 2],
+        //  [3, 4],
+        //  [1, 2],
+        //  [3, 4]]
+        let z = h_z.resolve::<i32>().unwrap();
+
+        let expected = Tensor::new(&[4, 2])
+            .with_values(&[1i32, 2, 3, 4, 1, 2, 3, 4])
+            .unwrap();
+        assert_eq!(z, expected);
+
+        // concat along axis 1
+        let h_z = concat_v2(&ctx, &[&h, &h], &Tensor::from(1i32).freeze()).unwrap();
+        // [[1, 2, 1, 2],
+        //  [3, 4, 3, 4]]
+        let z = h_z.resolve::<i32>().unwrap();
+
+        let expected = Tensor::new(&[2, 4])
+            .with_values(&[1i32, 2, 1, 2, 3, 4, 3, 4])
+            .unwrap();
+        assert_eq!(z, expected);
+    }
+
+    fn test_add_tensor_and_others() {
+        let values = [1i32, 2, 3, 4];
+        let ctx = Context::new(ContextOptions::new()).unwrap();
+
+        // h = [[1, 2],
+        //      [3, 4]]
+        let h = Tensor::new(&[2, 2])
+            .with_values(&values)
+            .unwrap()
+            .into_handle(&ctx)
+            .unwrap();
+
+        // tensor and scalar, braodcast
+        //  [[2, 3],  = [[1, 2],  + 1
+        //   [4, 5]]     [3, 4]]
+        let h_z = add(&ctx, &h, &1).unwrap();
+        let z = h_z.resolve::<i32>().unwrap();
+        let expected = Tensor::new(&[2, 2]).with_values(&[2i32, 3, 4, 5]).unwrap();
+        assert_eq!(z, expected);
+
+        // tensor and array, broadcast
+        //  [[2, 3],  = [[1, 2],  + [1]
+        //   [4, 5]]     [3, 4]]
+        let h_z = add(&ctx, &h, &[1]).unwrap();
+        let z = h_z.resolve::<i32>().unwrap();
+        let expected = Tensor::new(&[2, 2]).with_values(&[2i32, 3, 4, 5]).unwrap();
+        assert_eq!(z, expected);
+
+        // handle and array (horizontal vector), broadcst
+        //  [[2, 4],  = [[1, 2],  + [1, 2]
+        //   [4, 6]]     [3, 4]]
+        let h_z = add(&ctx, &h, &[1, 2]).unwrap();
+        let z = h_z.resolve::<i32>().unwrap();
+        let expected = Tensor::new(&[2, 2]).with_values(&[2i32, 4, 4, 6]).unwrap();
+        assert_eq!(z, expected);
+    }
+
+    #[cfg(feature = "ndarray")]
+    #[test]
+    fn test_add_tensor_and_ndarray() {
+        let values = [1i32, 2, 3, 4];
+        let ctx = Context::new(ContextOptions::new()).unwrap();
+
+        // h = [[1, 2],
+        //      [3, 4]]
+        let h = Tensor::new(&[2, 2])
+            .with_values(&values)
+            .unwrap()
+            .into_handle(&ctx)
+            .unwrap();
+
         // tensor and scalar, braodcast
         //  [[2, 3],  = [[1, 2],  + 1
         //   [4, 5]]     [3, 4]]
@@ -648,7 +652,6 @@
         let h_z = add(&ctx, &h, &array![1, 2]).unwrap();
         let z = h_z.resolve::<i32>().unwrap();
         let expected = Tensor::new(&[2, 2]).with_values(&[2i32, 4, 4, 6]).unwrap();
->>>>>>> d74f5124
         assert_eq!(z, expected);
     }
 
