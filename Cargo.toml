[package]
name = "tensorflow"
version = "0.18.0"
authors = ["Adam Crume <acrume@google.com>"]
description = "Rust language bindings for TensorFlow."
license = "Apache-2.0"
keywords = ["TensorFlow", "bindings"]
readme = "README.md"
repository = "https://github.com/tensorflow/rust"
documentation = "https://tensorflow.github.io/rust/tensorflow"
edition = "2018"

[lib]
# We want to run doctests, but they're broken by https://github.com/rust-lang/cargo/issues/8531.
doctest = false

# Prevent downloading or building TensorFlow when building docs on docs.rs.
[package.metadata.docs.rs]
features = ["private-docs-rs", "tensorflow_unstable", "ndarray", "eager"]

[dependencies]
libc = "0.2.98"
num-complex = { version = "0.4.0", default-features = false }
tensorflow-internal-macros = { version = "=0.0.2", path = "tensorflow-internal-macros" }
tensorflow-sys = { version = "0.21.0", path = "tensorflow-sys" }
byteorder = "1.4.3"
crc = "2.0.0"
half = "1.7.1"
# This is used internally but not intended to be exposed through the API.
protobuf = "=2.27.1"
# Enables conversions between ndarray::Array objects and tensorflow::Tensor
ndarray = { version = "0.15.3", optional = true }
rustversion = "1.0.5"

[dev-dependencies]
random = "0.12.2"
serial_test = "0.5.1"

[features]
tensorflow_gpu = ["tensorflow-sys/tensorflow_gpu"]
tensorflow_unstable = []
tensorflow_runtime_linking = ["tensorflow-sys/runtime_linking"]
eager = ["tensorflow-sys/eager"]
# This is for testing purposes; users should not use this.
examples_system_alloc = ["tensorflow-sys/examples_system_alloc"]
private-docs-rs = ["tensorflow-sys/private-docs-rs"] # DO NOT RELY ON THIS

[workspace]

[[example]]
name = "addition"

[[example]]
name = "expressions"
required-features = ["tensorflow_unstable"]

[[example]]
name = "regression"

[[example]]
name = "regression_savedmodel"

[[example]]
name = "regression_checkpoint"

[[example]]
name = "xor"

[[example]]
name = "mobilenetv3"
<<<<<<< HEAD
required-features = ["eager"]
=======
required-features = ["eager"]
>>>>>>> c526e7e0
<|MERGE_RESOLUTION|>--- conflicted
+++ resolved
@@ -68,8 +68,4 @@
 
 [[example]]
 name = "mobilenetv3"
-<<<<<<< HEAD
-required-features = ["eager"]
-=======
-required-features = ["eager"]
->>>>>>> c526e7e0
+required-features = ["eager"]